--- conflicted
+++ resolved
@@ -54,12 +54,8 @@
 Here are the response formats below.
 
 1. CLICK
-<<<<<<< HEAD
 Response: CLICK {{ "x": "percent", "y": "percent", "description": "~description here~", "reason": "~reason here~" }} 
 Note that the percents work where the top left corner is "x": "0%" and "y": "0%" and the bottom right corner is "x": "100%" and "y": "100%"
-=======
-Response: CLICK {{ "x": "percent", "y": "percent", "description": "~description here~", "reason": "~reason here~" }}
->>>>>>> 1553446d
 
 2. TYPE
 Response: TYPE "value you want to type"
